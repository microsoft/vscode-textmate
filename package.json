{
  "name": "vscode-textmate",
  "version": "6.0.0",
  "description": "VSCode TextMate grammar helpers",
  "author": {
    "name": "Microsoft Corporation"
  },
  "main": "./release/main.js",
  "typings": "./release/main.d.ts",
  "repository": {
    "type": "git",
    "url": "https://github.com/microsoft/vscode-textmate"
  },
  "license": "MIT",
  "bugs": {
    "url": "https://github.com/microsoft/vscode-textmate/issues"
  },
  "scripts": {
    "watch": "tsc --watch",
    "compile": "tsc",
    "test": "mocha --ui=tdd ./out/tests/all.test.js",
    "benchmark": "node benchmark/benchmark.js",
    "inspect": "node out/tests/inspect.js",
    "pegjs": "pegjs --plugin ts-pegjs -o src/matcherParser.ts src/matcherParser.pegjs",
    "tmconvert": "node scripts/tmconvert.js",
    "version": "npm run compile && npm run test && node scripts/release.js",
    "postversion": "git push && git push --tags",
    "prepublishOnly": "tsc && webpack --progress && node scripts/release.js"
  },
  "devDependencies": {
    "@types/node": "^16.6.1",
<<<<<<< HEAD
    "@types/tape": "^4.13.2",
    "pegjs": "^0.10.0",
    "tape": "^5.3.1",
    "ts-pegjs": "^0.3.1",
    "typescript": "^4.4.3",
=======
    "@types/mocha": "^9.1.0",
    "mocha": "^9.2.2",
    "typescript": "^4.3.5",
>>>>>>> 9ac3bb48
    "vscode-oniguruma": "^1.5.1",
    "webpack": "^5.50.0",
    "webpack-cli": "^4.8.0"
  }
}<|MERGE_RESOLUTION|>--- conflicted
+++ resolved
@@ -28,18 +28,12 @@
     "prepublishOnly": "tsc && webpack --progress && node scripts/release.js"
   },
   "devDependencies": {
+    "@types/mocha": "^9.1.0",
     "@types/node": "^16.6.1",
-<<<<<<< HEAD
-    "@types/tape": "^4.13.2",
+    "mocha": "^9.2.2",
     "pegjs": "^0.10.0",
-    "tape": "^5.3.1",
     "ts-pegjs": "^0.3.1",
     "typescript": "^4.4.3",
-=======
-    "@types/mocha": "^9.1.0",
-    "mocha": "^9.2.2",
-    "typescript": "^4.3.5",
->>>>>>> 9ac3bb48
     "vscode-oniguruma": "^1.5.1",
     "webpack": "^5.50.0",
     "webpack-cli": "^4.8.0"
